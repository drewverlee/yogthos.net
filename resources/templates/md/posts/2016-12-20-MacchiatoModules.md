{:title "Macchiato Modules"
 :draft? true
 :layout :post
 :tags ["clojurescript" "macchiato" "node"]}
 
<<<<<<< HEAD
As I discussed in the last [post](http://yogthos.net/posts/2016-12-17-MacchiatoProgress.html), Ring middleware stack closely resembles modules in a framework. However, one notable difference is that middleware functions aren't directly aware of one another. When the handler is passed to a middleware function, that function has no way of knowing what other middleware might have been wrapped around the handler by the time it got to it.

Conversely, these functions can't know what middleware will be wrapped after that they may depend on. Since middleware that was wrapped last will be invoked first, inner middleware ends up being dependent on the outer middleware.
=======
In my last post, I made the case that the HTTP middleware stack is the place where most reusable code should live.

To see why that is so, let's consider some things that could potentially become modules in a framework.

We could create an HTTP server module, a routing module, or perhaps a database module. However, let's consider what that would mean in practice.

If something is a module, it must adhere to an existing specification. If the framework happens to define HTML templating modules, then all such modules must implement the same API.

This precludes modules from behaving differently from user perspective.

When we use libraries for these tasks, majority of work isn't in swapping out the dependency, but rewriting domain specific pieces such as HTML templates or SQL queries.
 
As I discussed in the last post, Ring middleware stack closely resembles modules in a framework.
 
However, one notable difference is that middleware functions aren't directly aware of one another. When the handler is passed to the middleware function, it has no way of knowing what other middleware might have been wrapped around the handler by the time it got to it.
>>>>>>> 2594ff2e

This presents a number of problems. We can end up with multiple copies of the same middleware wrapped around the handler, middleware could be wrapped in the wrong order, or required middleware might be missing altogether. All of the above cases can lead to unpredictable behaviors, and can be difficult to debug.

One way to mitigate the problem is by creating a default middleware stack, such as seen in the [ring-defaults](https://github.com/ring-clojure/ring-defaults) library. This takes care of ensuring that all the core middleware is wrapped correctly, but doesn't help with middleware libraries added by the user. Another approach is to wrap the Ring stack in a higher level abstraction as seen with [Integrant](https://github.com/weavejester/integrant).

The solution I came up with for Macchiato is to use metadata attached to the handler to track the middleware that's been applied to it. This metadata can be used to inform how the middleware is loaded, and address the problems outlined above.

Let's take a look at an example of how this works in practice. Let's say we have the default handler such as:

```clojure
(defn handler [req res raise]
  (res {:body (str (-> req :params :name))}))
```

Then, let's say we have two pieces of middleware we wish to wrap the handler with. The first will parse the request params, and the second will keywordize the params. The second middleware function depends on the first in order to work.

```clojure
(defn parse-params [req]
  ;;parses request parameters into a map
  )

(defn wrap-params [handler]
  (fn [req res raise]
    (handler (parse-params req) res raise)))

(defn keywordize-params [params]
  ;;keywordizes the params
  )
          
(defn wrap-keyword-params [handler]
  (fn [req res raise]
    (handler (update req :params keywordize-params) res raise)))
```

We have to make sure that the middleware is chained as follows to get keywordized params:

```clojure
(def wrapped-handler (-> handler
                         wrap-keyword-params
                         wrap-params))
```

However, it's not possible to deduce that this actually happened given the resulting handler function. Let's see how we can use metadata to address this problem. We'll update the `wrap-params` and the `wrap-keyword-params` functions as follows:

```clojure
(defn
  ^{:macchiato/middleware
    {:id :wrap-params}}    
  wrap-params [handler]
  (fn [req res raise]
    (handler (parse-params req) res raise)))

(defn
 ^{:macchiato/middleware
   {:id :wrap-keyword-params
    :required [:wrap-params]}}
  wrap-keyword-params [handler]
  (fn [req res raise]
    (handler (update req :params keywordize-params) res raise)))
```

The `:id` key in the metadata is meant to specify the specific type of middleware as opposed to a concrete implementation. If two pieces of middleware happen to implement the same functionality they should use the same `:id`. 

The `:required` key specifies the keys for the `:id`s that the particular middleware function depends on. In this case, `wrap-keyword-params` requires `wrap-params` to be present.

Next, we can write the code that will update the handler metadata each time it's wrapped with a middleware function.

```clojure
(defn update-middleware-meta [handler handler-middleware middleware-meta]
  (with-meta
    handler
    {:macchiato/middleware
     (conj handler-middleware middleware-meta)}))

(defn loaded? [middleware {:keys [id]}]
  (some #{id} (map :id middleware)))

(defn- middleware-from-handler [handler]
  (->> handler meta :macchiato/middleware (remove nil?) vec))

(defn wrap
  ([handler middleware-fn]
   (wrap handler middleware-fn nil))
  ([handler middleware-fn opts]
   (let [handler-middleware (middleware-from-handler handler)
         middleware-meta    (-> middleware-fn meta :macchiato/middleware)]
     (if (loaded? handler-middleware middleware-meta)
       handler
       (update-middleware-meta
         (if opts
           (middleware-fn handler opts)
           (middleware-fn handler))
         handler-middleware
         middleware-meta)))))
```

The `wrap` function uses the `:macchiato/middleware` metadata key to get the currently applied middleware. When a middleware function with the same `:id` is already present, then the original handler is returned. Otherwise, the handler is wrapped with the middleware and its metadata is updated.

Let's update the original code that wrapped the handler to use the `wrap` function:

```clojure
(def wrapped-handler (-> handler
                         (wrap #'wrap-keyword-params)
                         (wrap #'wrap-params)))
```

We can now use the `meta` function to access the metadata that was generated for the handler:

```clojure
(meta wrapped-handler)

{:macchiato/middleware
 [{:id :wrap-params}
  {:id :wrap-keyword-params
   :required [:wrap-params]}]}
```

This tells us exactly what middleware has been applied to the handler and in what order, allowing us to validate that the middleware chain. This is accomplished as follows:

```clojure
(defn validate [handler-middleware
   {:keys [id required] :as middleware-meta}]
  (when (not-empty (difference (set required)
                               (set (map :id handler-middleware))))
    (throw (js/Error. (str id " is missing required middleware: " required))))
  middleware-meta)
  
(defn validate-handler [handler]
  (let [middleware (middleware-from-handler handler)]
    (loop [[middleware-meta & handler-middleware] middleware]
      (when middleware-meta
        (validate handler-middleware middleware-meta)
        (recur handler-middleware)))
    handler))  
```

With the above code in place we're now able to ensure that middleware functions are not loaded more than once, and that the order of middleware is correct.

Finally, Macchiato provides the `macchiato.middleware/wrap-middleware` convenience function that allows wrapping multiple middleware functions around the handler:

```clojure
(m/wrap-middleware
  handler
  #'wrap-anti-forgery
  [#'wrap-session {:store (mem/memory-store)}]
  #'wrap-nested-params
  #'wrap-keyword-params
  #'wrap-params)
```

I think that the approach of using metadata provides an elegant view into the state of the middleware chain, while allowing Macchiato to stay compliant with Ring middleware semantics.

Another advantage of using metadata is that it makes the mechanism user extensible. If you're using a piece of middleware that doesn't have the metadata you need, you can always set it yourself.

The latest release of Macchiato has all the core middleware tagged with the appropriate metadata, and [macchiato-defaults](https://github.com/macchiato-framework/macchiato-defaults) generates a handler that has the `:macchiato/middleware` key that contains the vector of the middleware that was applied.

 
  
  
  <|MERGE_RESOLUTION|>--- conflicted
+++ resolved
@@ -3,27 +3,9 @@
  :layout :post
  :tags ["clojurescript" "macchiato" "node"]}
  
-<<<<<<< HEAD
 As I discussed in the last [post](http://yogthos.net/posts/2016-12-17-MacchiatoProgress.html), Ring middleware stack closely resembles modules in a framework. However, one notable difference is that middleware functions aren't directly aware of one another. When the handler is passed to a middleware function, that function has no way of knowing what other middleware might have been wrapped around the handler by the time it got to it.
 
 Conversely, these functions can't know what middleware will be wrapped after that they may depend on. Since middleware that was wrapped last will be invoked first, inner middleware ends up being dependent on the outer middleware.
-=======
-In my last post, I made the case that the HTTP middleware stack is the place where most reusable code should live.
-
-To see why that is so, let's consider some things that could potentially become modules in a framework.
-
-We could create an HTTP server module, a routing module, or perhaps a database module. However, let's consider what that would mean in practice.
-
-If something is a module, it must adhere to an existing specification. If the framework happens to define HTML templating modules, then all such modules must implement the same API.
-
-This precludes modules from behaving differently from user perspective.
-
-When we use libraries for these tasks, majority of work isn't in swapping out the dependency, but rewriting domain specific pieces such as HTML templates or SQL queries.
- 
-As I discussed in the last post, Ring middleware stack closely resembles modules in a framework.
- 
-However, one notable difference is that middleware functions aren't directly aware of one another. When the handler is passed to the middleware function, it has no way of knowing what other middleware might have been wrapped around the handler by the time it got to it.
->>>>>>> 2594ff2e
 
 This presents a number of problems. We can end up with multiple copies of the same middleware wrapped around the handler, middleware could be wrapped in the wrong order, or required middleware might be missing altogether. All of the above cases can lead to unpredictable behaviors, and can be difficult to debug.
 
@@ -178,9 +160,4 @@
 
 Another advantage of using metadata is that it makes the mechanism user extensible. If you're using a piece of middleware that doesn't have the metadata you need, you can always set it yourself.
 
-The latest release of Macchiato has all the core middleware tagged with the appropriate metadata, and [macchiato-defaults](https://github.com/macchiato-framework/macchiato-defaults) generates a handler that has the `:macchiato/middleware` key that contains the vector of the middleware that was applied.
-
- 
-  
-  
-  +The latest release of Macchiato has all the core middleware tagged with the appropriate metadata, and [macchiato-defaults](https://github.com/macchiato-framework/macchiato-defaults) generates a handler that has the `:macchiato/middleware` key that contains the vector of the middleware that was applied.